--- conflicted
+++ resolved
@@ -2,10 +2,7 @@
 updates:
   - package-ecosystem: "maven"
     directory: "/"
-<<<<<<< HEAD
-=======
     open-pull-requests-limit: 4
->>>>>>> 354718db
     schedule:
       interval: "daily"
 
