# Amazon Kinesis Client Library for Node.js

This package provides an interface to the [Amazon Kinesis Client Library][amazon-kcl] (KCL) [MultiLangDaemon][multi-lang-daemon] for the Node.js framework.

Developers can use the KCL to build distributed applications that process streaming data reliably at scale. The KCL takes care of many of the complex tasks associated with distributed computing, such as load-balancing across multiple instances, responding to instance failures, checkpointing processed records, and reacting to changes in stream volume.

This package wraps and manages the interaction with the [MultiLangDaemon][multi-lang-daemon], which is provided as part of the [Amazon KCL for Java][amazon-kcl-github] so that developers can focus on implementing their record processing logic.

A record processor in Node.js typically looks like the following:

```javascript
var kcl = require('aws-kcl');
var util = require('util');

/**
 * The record processor must provide three functions:
 *
 * * `initialize` - called once
 * * `processRecords` - called zero or more times
 * * `shutdown` - called if this KCL instance loses the lease to this shard
 *
 * Notes:
 * * All of the above functions take additional callback arguments. When one is
 * done initializing, processing records, or shutting down, callback must be
 * called (i.e., `completeCallback()`) in order to let the KCL know that the
 * associated operation is complete. Without the invocation of the callback
 * function, the KCL will not proceed further.
 * * The application will terminate if any error is thrown from any of the
 * record processor functions. Hence, if you would like to continue processing
 * on exception scenarios, exceptions should be handled appropriately in
 * record processor functions and should not be passed to the KCL library. The
 * callback must also be invoked in this case to let the KCL know that it can
 * proceed further.
 */
var recordProcessor = {
  /**
   * Called once by the KCL before any calls to processRecords. Any initialization
   * logic for record processing can go here.
   *
   * @param {object} initializeInput - Initialization related information.
   *             Looks like - {"shardId":"<shard_id>"}
   * @param {callback} completeCallback - The callback that must be invoked
   *        once the initialization operation is complete.
   */
  initialize: function(initializeInput, completeCallback) {
    // Initialization logic ...

    completeCallback();
  },

  /**
   * Called by KCL with a list of records to be processed and checkpointed.
   * A record looks like:
   *     {"data":"<base64 encoded string>","partitionKey":"someKey","sequenceNumber":"1234567890"}
   *
   * The checkpointer can optionally be used to checkpoint a particular sequence
   * number (from a record). If checkpointing, the checkpoint must always be
   * invoked before calling `completeCallback` for processRecords. Moreover,
   * `completeCallback` should only be invoked once the checkpoint operation
   * callback is received.
   *
   * @param {object} processRecordsInput - Process records information with
   *             array of records that are to be processed. Looks like -
   *             {"records":[<record>, <record>], "checkpointer":<Checkpointer>}
   *             where <record> format is specified above.
   * @param {callback} completeCallback - The callback that must be invoked
   *             once all records are processed and checkpoint (optional) is
   *             complete.
   */
  processRecords: function(processRecordsInput, completeCallback) {
    if (!processRecordsInput || !processRecordsInput.records) {
      // Must call completeCallback to proceed further.
      completeCallback();
      return;
    }

    var records = processRecordsInput.records;
    var record, sequenceNumber, partitionKey, data;
    for (var i = 0 ; i < records.length ; ++i) {
      record = records[i];
      sequenceNumber = record.sequenceNumber;
      partitionKey = record.partitionKey;
      // Note that "data" is a base64-encoded string. Buffer can be used to
      // decode the data into a string.
      data = new Buffer(record.data, 'base64').toString();

      // Custom record processing logic ...
    }
    if (!sequenceNumber) {
      // Must call completeCallback to proceed further.
      completeCallback();
      return;
    }
    // If checkpointing, only call completeCallback once checkpoint operation
    // is complete.
    processRecordsInput.checkpointer.checkpoint(sequenceNumber,
      function(err, checkpointedSequenceNumber) {
        // In this example, regardless of error, we mark processRecords
        // complete to proceed further with more records.
        completeCallback();
      }
    );
  },

  /**
  * Called by the KCL to indicate that this record processor should shut down.
  * After the lease lost operation is complete, there will not be any more calls to
  * any other functions of this record processor. Clients should not attempt to
  * checkpoint because the lease has been lost by this Worker.
  * 
  * @param {object} leaseLostInput - Lease lost information.
  * @param {callback} completeCallback - The callback must be invoked once lease
  *               lost operations are completed.
  */
  leaseLost: function(leaseLostInput, completeCallback) {
    // Lease lost logic ...
    completeCallback();
  },

  /**
  * Called by the KCL to indicate that this record processor should shutdown.
  * After the shard ended operation is complete, there will not be any more calls to
  * any other functions of this record processor. Clients are required to checkpoint
  * at this time. This indicates that the current record processor has finished
  * processing and new record processors for the children will be created.
  * 
  * @param {object} shardEndedInput - ShardEnded information. Looks like -
  *               {"checkpointer": <Checpointer>}
  * @param {callback} completeCallback - The callback must be invoked once shard
  *               ended operations are completed.
  */
  shardEnded: function(shardEndedInput, completeCallback) {
    // Shard end logic ...
    
    // Since you are checkpointing, only call completeCallback once the checkpoint
    // operation is complete.
    shardEndedInput.checkpointer.checkpoint(function(err) {
      // In this example, regardless of the error, we mark the shutdown operation
      // complete.
      completeCallback();
    });
    completeCallback();
  }
};

kcl(recordProcessor).run();
```

## Before You Get Started

### Prerequisite
Before you begin, Node.js and NPM must be installed on your system. For download instructions for your platform, see http://nodejs.org/download/.

To get the sample KCL application and bootstrap script, you need git.

Amazon KCL for Node.js uses [MultiLangDaemon][multi-lang-daemon] provided by [Amazon KCL for Java][amazon-kcl-github]. You also need Java version 1.8 or higher installed.

### Setting Up the Environment
Before running the samples, make sure that your environment is configured to allow the samples to use your [AWS Security Credentials](http://docs.aws.amazon.com/general/latest/gr/aws-security-credentials.html), which are used by [MultiLangDaemon][multi-lang-daemon] to interact with AWS services.

By default, the [MultiLangDaemon][multi-lang-daemon] uses the [DefaultCredentialsProvider][DefaultCredentialsProvider], so make your credentials available to one of the credentials providers in that provider chain. There are several ways to do this. You can provide credentials through a `~/.aws/credentials` file or through environment variables (**AWS\_ACCESS\_KEY\_ID** and **AWS\_SECRET\_ACCESS\_KEY**). If you're running on Amazon EC2, you can associate an IAM role with your instance with appropriate access.

For more information about [Amazon Kinesis][amazon-kinesis] and the client libraries, see the
[Amazon Kinesis documentation][amazon-kinesis-docs] as well as the [Amazon Kinesis forums][kinesis-forum].

## Running the Sample

The Amazon KCL for Node.js repository contains source code for the KCL, a sample data producer and data consumer (processor) application, and the bootstrap script.

To run sample applications, you need to get all required NPM modules. **From the root of the repository**, execute the following command:

`npm install`

This downloads all dependencies for running the bootstrap script as well as the sample application.

The sample application consists of two components:

* A data producer (`samples/basic_sample/producer/sample_kinesis_producer_app.js`): this script creates an [Amazon Kinesis][amazon-kinesis] stream and starts putting 10 random records into it.
* A data processor (`samples/basic_sample/consumer/sample_kcl_app.js`): this script is invoked by the [MultiLangDaemon][multi-lang-daemon], consumes the data from the [Amazon Kinesis][amazon-kinesis] stream, and stores received data into files (1 file per shard).

The following defaults are used in the sample application:

* *Stream name*: `kclnodejssample`
* *Number of shards*: 2
* *Amazon KCL application name*: `kclnodejssample`
* *Amazon DynamoDB table for Amazon KCL application*: `kclnodejssample`

### Running the Data Producer
To run the data producer, execute the following commands from the root of the repository:

```sh
    cd samples/basic_sample/producer
    node sample_kinesis_producer_app.js
```

#### Notes
* The script `samples/basic_sample/producer/sample_kinesis_producer_app.js` takes several parameters that you can use to customize its behavior. To change default parameters, change values in the file `samples/basic_sample/producer/config.js`.

### Running the Data Processor
To start the data processor, run the following command from the root of the repository:

```sh
    cd samples/basic_sample/consumer
    ../../../bin/kcl-bootstrap --java /usr/bin/java -e -p ./sample.properties
```

#### Notes
* The Amazon KCL for Node.js uses stdin/stdout to interact with [MultiLangDaemon][multi-lang-daemon]. Do not point your application logs to stdout/stderr. If your logs point to stdout/stderr, log output gets mingled with [MultiLangDaemon][multi-lang-daemon], which makes it really difficult to find consumer-specific log events. This consumer uses a logging library to redirect all application logs to a file called application.log. Make sure to follow a similar pattern while developing consumer applications with the Amazon KCL for Node.js. For more information about the protocol between the MultiLangDaemon and the Amazon KCL for Node.js, go to [MultiLangDaemon][multi-lang-daemon].
* The bootstrap script downloads [MultiLangDaemon][multi-lang-daemon] and its dependencies.
* The bootstrap script invokes the [MultiLangDaemon][multi-lang-daemon], which starts the Node.js consumer application as its child process. By default:
  * The file `samples/basic_sample/consumer/sample.properties` controls which Amazon KCL for Node.js application is run. You can specify your own properties file with the `-p` or `--properties` argument.
  * The bootstrap script uses `JAVA_HOME` to locate the java binary. To specify your own java home path, use the `-j` or `--java` argument when invoking the bootstrap script.
* To only print commands on the console to run the KCL application without actually running the KCL application, leave out the `-e` or `--execute` argument to the bootstrap script.
* You can also add REPOSITORY_ROOT/bin to your PATH so you can access kcl-bootstrap from anywhere.
* To find out all the options you can override when running the bootstrap script, run the following command:

```sh
    kcl-bootstrap --help
```

### Cleaning Up
This sample application creates an [Amazon Kinesis][amazon-kinesis] stream, sends data to it, and creates a DynamoDB table to track the KCL application state. This will incur nominal costs to your AWS account, and continue to do so even when the sample app is finished. To stop being charged, delete these resources. Specifically, the sample application creates following AWS resources:

* An *Amazon Kinesis stream* named `kclnodejssample`
* An *Amazon DynamoDB table* named `kclnodejssample`

You can delete these using the AWS Management Console.

## Running on Amazon EC2
Log into an Amazon EC2 instance running Amazon Linux, then perform the following steps to prepare your environment for running the sample application. Note the version of Java that ships with Amazon Linux can be found at `/usr/bin/java` and should be 1.8 or greater.

```sh
    # install node.js, npm and git
    sudo yum install nodejs npm --enablerepo=epel
    sudo yum install git
    # clone the git repository to work with the samples
    git clone https://github.com/awslabs/amazon-kinesis-client-nodejs.git kclnodejs
    cd kclnodejs/samples/basic_sample/producer/
    # download dependencies
    npm install
    # run the sample producer
    node sample_kinesis_producer_app.js &

    # ...and in another terminal, run the sample consumer
    export PATH=$PATH:kclnodejs/bin
    cd kclnodejs/samples/basic_sample/consumer/
    kcl-bootstrap --java /usr/bin/java -e -p ./sample.properties > consumer.out 2>&1 &
```

## NPM module
To get the Amazon KCL for Node.js module from NPM, use the following command:

```sh
  npm install aws-kcl
```

## Under the Hood: Supplemental information about the MultiLangDaemon

Amazon KCL for Node.js uses [Amazon KCL for Java][amazon-kcl-github] internally. We have implemented a Java-based daemon, called the *[MultiLangDaemon][multi-lang-daemon]* that does all the heavy lifting. The daemon launches the user-defined record processor script/program as a sub-process, and then communicates with this sub-process over standard input/output using a simple protocol. This allows support for any language. This approach enables the [Amazon KCL][amazon-kcl] to be language-agnostic, while providing identical features and similar parallel processing model across all languages.

At runtime, there will always be a one-to-one correspondence between a record processor, a child process, and an [Amazon Kinesis shard][amazon-kinesis-shard]. The [MultiLangDaemon][multi-lang-daemon] ensures that, without any developer intervention.

In this release, we have abstracted these implementation details away and exposed an interface that enables you to focus on writing record processing logic in Node.js.

## See Also

* [Developing Processor Applications for Amazon Kinesis Using the Amazon Kinesis Client Library][amazon-kcl]
* [Amazon KCL for Java][amazon-kcl-github]
* [Amazon KCL for Python][amazon-kinesis-python-github]
* [Amazon KCL for Ruby][amazon-kinesis-ruby-github]
* [Amazon Kinesis documentation][amazon-kinesis-docs]
* [Amazon Kinesis forum][kinesis-forum]


## Release Notes
<<<<<<< HEAD
### Release 2.2.7 (January 22, 2025)
* Upgraded amazon-kinesis-client from 2.5.8 to 2.6.1 - [Java 2.6.1 release notes](https://github.com/awslabs/amazon-kinesis-client/releases/tag/v2.6.1)
=======
### Release 3.0.0 (November 6, 2024)
* New lease assignment / load balancing algorithm
    * KCL 3.x introduces a new lease assignment and load balancing algorithm. It assigns leases among workers based on worker utilization metrics and throughput on each lease, replacing the previous lease count-based lease assignment algorithm.
    * When KCL detects higher variance in CPU utilization among workers, it proactively reassigns leases from over-utilized workers to under-utilized workers for even load balancing. This ensures even CPU utilization across workers and removes the need to over-provision the stream processing compute hosts.
* Optimized DynamoDB RCU usage
    * KCL 3.x optimizes DynamoDB read capacity unit (RCU) usage on the lease table by implementing a global secondary index with leaseOwner as the partition key. This index mirrors the leaseKey attribute from the base lease table, allowing workers to efficiently discover their assigned leases by querying the index instead of scanning the entire table.
    * This approach significantly reduces read operations compared to earlier KCL versions, where workers performed full table scans, resulting in higher RCU consumption.
* Graceful lease handoff
    * KCL 3.x introduces a feature called "graceful lease handoff" to minimize data reprocessing during lease reassignments. Graceful lease handoff allows the current worker to complete checkpointing of processed records before transferring the lease to another worker. For graceful lease handoff, you should implement checkpointing logic within the existing `shutdownRequested()` method.
    * This feature is enabled by default in KCL 3.x, but you can turn off this feature by adjusting the configuration property `isGracefulLeaseHandoffEnabled`.
    * While this approach significantly reduces the probability of data reprocessing during lease transfers, it doesn't completely eliminate the possibility. To maintain data integrity and consistency, it's crucial to design your downstream consumer applications to be idempotent. This ensures that the application can handle potential duplicate record processing without adverse effects.
* New DynamoDB metadata management artifacts
    * KCL 3.x introduces two new DynamoDB tables for improved lease management:
        * Worker metrics table: Records CPU utilization metrics from each worker. KCL uses these metrics for optimal lease assignments, balancing resource utilization across workers. If CPU utilization metric is not available, KCL assigns leases to balance the total sum of shard throughput per worker instead.
        * Coordinator state table: Stores internal state information for workers. Used to coordinate in-place migration from KCL 2.x to KCL 3.x and leader election among workers.
    * Follow this [documentation](https://docs.aws.amazon.com/streams/latest/dev/kcl-migration-from-2-3.html#kcl-migration-from-2-3-IAM-permissions) to add required IAM permissions for your KCL application.
* Other improvements and changes
    * Dependency on the AWS SDK for Java 1.x has been fully removed.
        * The Glue Schema Registry integration functionality no longer depends on AWS SDK for Java 1.x. Previously, it required this as a transient dependency.
        * Multilangdaemon has been upgraded to use AWS SDK for Java 2.x. It no longer depends on AWS SDK for Java 1.x.
    * `idleTimeBetweenReadsInMillis` (PollingConfig) now has a minimum default value of 200.
        * This polling configuration property determines the [publishers](https://github.com/awslabs/amazon-kinesis-client/blob/master/amazon-kinesis-client/src/main/java/software/amazon/kinesis/retrieval/polling/PrefetchRecordsPublisher.java) wait time between GetRecords calls in both success and failure cases. Previously, setting this value below 200 caused unnecessary throttling. This is because Amazon Kinesis Data Streams supports up to five read transactions per second per shard for shared-throughput consumers.
    * Shard lifecycle management is improved to deal with edge cases around shard splits and merges to ensure records continue being processed as expected.
* Migration
    * The programming interfaces of KCL 3.x remain identical with KCL 2.x for an easier migration. For detailed migration instructions, please refer to the [Migrate consumers from KCL 2.x to KCL 3.x](https://docs.aws.amazon.com/streams/latest/dev/kcl-migration-from-2-3.html) page in the Amazon Kinesis Data Streams developer guide.
* Configuration properties
    * New configuration properties introduced in KCL 3.x are listed in this [doc](https://github.com/awslabs/amazon-kinesis-client/blob/master/docs/kcl-configurations.md#new-configurations-in-kcl-3x).
    * Deprecated configuration properties in KCL 3.x are listed in this [doc](https://github.com/awslabs/amazon-kinesis-client/blob/master/docs/kcl-configurations.md#discontinued-configuration-properties-in-kcl-3x). You need to keep the deprecated configuration properties during the migration from any previous KCL version to KCL 3.x.
* Metrics
    * New CloudWatch metrics introduced in KCL 3.x are explained in the [Monitor the Kinesis Client Library with Amazon CloudWatch](https://docs.aws.amazon.com/streams/latest/dev/monitoring-with-kcl.html) in the Amazon Kinesis Data Streams developer guide. The following operations are newly added in KCL 3.x:
        * `LeaseAssignmentManager`
        * `WorkerMetricStatsReporter`
        * `LeaseDiscovery`
>>>>>>> 5106142e

### Release 2.2.6 (April 25, 2024)
* [PR #327](https://github.com/awslabs/amazon-kinesis-client-nodejs/pull/327) Upgraded amazon-kinesis-client from 2.5.5 to 2.5.8
* [PR #329](https://github.com/awslabs/amazon-kinesis-client-nodejs/pull/329) Upgraded aws-sdk from 2.1562.0 to 2.1603.0
* [PR #95](https://github.com/awslabs/amazon-kinesis-client-nodejs/pull/95) Upgraded jcommander from 1.72 to 1.82
* [PR #271](https://github.com/awslabs/amazon-kinesis-client-nodejs/pull/271) Upgraded org.codehaus.mojo:animal-sniffer-annotations from 1.20 to 1.23
* [PR #266](https://github.com/awslabs/amazon-kinesis-client-nodejs/pull/266) Upgraded com.amazonaws:aws-java-sdk-core from 1.12.370 to 1.12.512
* [PR #313](https://github.com/awslabs/amazon-kinesis-client-nodejs/pull/313) Upgraded logback.version from 1.3.12 to 1.5.3
* [PR #305](https://github.com/awslabs/amazon-kinesis-client-nodejs/pull/305) Upgraded org.slf4j:slf4j-api from 2.0.5 to 2.0.12
* [PR #325](https://github.com/awslabs/amazon-kinesis-client-nodejs/pull/325) Upgraded mocha from 9.2.2 to 10.4.0
* [PR #307](https://github.com/awslabs/amazon-kinesis-client-nodejs/pull/307) Upgraded com.google.protobuf:protobuf-java from 3.21.7 to 3.25.3
* [PR #262](https://github.com/awslabs/amazon-kinesis-client-nodejs/pull/262) Upgraded checker-qual from 2.5.2 to 3.36.0
* [PR #303](https://github.com/awslabs/amazon-kinesis-client-nodejs/pull/303) Upgraded commander from 8.3.0 to 12.0.0
* [PR #287](https://github.com/awslabs/amazon-kinesis-client-nodejs/pull/287) Upgraded sinon from 14.0.2 to 17.0.1
* [PR #318](https://github.com/awslabs/amazon-kinesis-client-nodejs/pull/318) Upgraded awssdk.version from 2.20.43 to 2.25.11
* [PR #319](https://github.com/awslabs/amazon-kinesis-client-nodejs/pull/319) Upgraded org.reactivestreams:reactive-streams from 1.0.3 to 1.0.4
* [PR #320](https://github.com/awslabs/amazon-kinesis-client-nodejs/pull/320) Upgraded netty-reactive.version from 2.0.6 to 2.0.12
* [PR #330](https://github.com/awslabs/amazon-kinesis-client-nodejs/pull/330) Upgraded io.netty:netty-codec-http from 4.1.100.Final to 4.1.108.Final
* [PR #331](https://github.com/awslabs/amazon-kinesis-client-nodejs/pull/331) Upgraded ion-java from 1.5.1 to 1.11.4
* [PR #211](https://github.com/awslabs/amazon-kinesis-client-nodejs/pull/211) Upgraded fasterxml-jackson.version from 2.13.4 to 2.14.1

### Release 2.2.5 (February 29, 2024)
* [PR #309](https://github.com/awslabs/amazon-kinesis-client-nodejs/pull/309) Updated amazon-kinesis-client and amazon-kinesis-client multilang from 2.5.4 to 2.5.5 and updated awssdk.version to match amazon-kinesis-client from 2.19.2 to 2.20.43

### Release 2.2.4 (January 16, 2024)
* [PR #298](https://github.com/awslabs/amazon-kinesis-client-nodejs/pull/298) Added dependency on aws-sdk arns
* [PR #293](https://github.com/awslabs/amazon-kinesis-client-nodejs/pull/293) Updated logback-classic to 1.3.12

### Release 2.2.3 (December 18, 2023)
* [PR #291](https://github.com/awslabs/amazon-kinesis-client-nodejs/pull/291) Updated KCL and KCL multilang to the latest version 2.5.4
* [PR #284](https://github.com/awslabs/amazon-kinesis-client-nodejs/pull/284) Updated netty to 4.1.100.Final, fasterxml-jackson to 2.13.5, and guava to 32.1.1-jre
* [PR #277](https://github.com/awslabs/amazon-kinesis-client-nodejs/pull/277) Updated com.google.protobuf:protobuf-java from 3.21.5 to 3.21.7

### Release 2.2.2 (January 4, 2023)
* [PR #207](https://github.com/awslabs/amazon-kinesis-client-nodejs/pull/207) Add endpoints-spi dependency

### Release 2.2.1 (January 3, 2023)
* [PR #202](https://github.com/awslabs/amazon-kinesis-client-nodejs/pull/202) Keep Java dependencies in sync with the KCL V2.4.4
  * Updated dependencies to match the v2.4.4 KCL Java release
  * Updated slfj to resolve the logger's incompatibility problem 

### Release 2.2.0 (September 15, 2022)
* [PR #165](https://github.com/awslabs/amazon-kinesis-client-nodejs/pull/165) Update Java dependencies  
  * KCL and KCL-multilang are updated to the latest version 2.4.3

### Release 2.1.0 (January 31, 2020)
[Milestone #4](https://github.com/awslabs/amazon-kinesis-client-nodejs/milestone/4)
* Fixing bootstrap to use HTTPS
  * [PR #75](https://github.com/awslabs/amazon-kinesis-client/pull/679)
* Adding support for Win32 platform
  * [PR #67](https://github.com/awslabs/amazon-kinesis-client/pull/668)
* Relicensing to Apache-2.0
  * [PR #69](https://github.com/awslabs/amazon-kinesis-client/pull/667)

### Release 2.0.0 (March 6, 2019)
* Added support for [Enhanced Fan-Out](https://aws.amazon.com/blogs/aws/kds-enhanced-fanout/).  
  Enhanced Fan-Out provides dedicated throughput per stream consumer, and uses an HTTP/2 push API (SubscribeToShard) to deliver records with lower latency.
* Updated the Amazon Kinesis Client Library for Java to version 2.1.2.
  * Version 2.1.2 uses 4 additional Kinesis API's  
    __WARNING: These additional API's may require updating any explicit IAM policies__
    * [`RegisterStreamConsumer`](https://docs.aws.amazon.com/kinesis/latest/APIReference/API_RegisterStreamConsumer.html)
    * [`SubscribeToShard`](https://docs.aws.amazon.com/kinesis/latest/APIReference/API_SubscribeToShard.html)
    * [`DescribeStreamConsumer`](https://docs.aws.amazon.com/kinesis/latest/APIReference/API_DescribeStreamConsumer.html)
    * [`DescribeStreamSummary`](https://docs.aws.amazon.com/kinesis/latest/APIReference/API_DescribeStreamSummary.html)
  * For more information about Enhanced Fan-Out with the Amazon Kinesis Client Library please see the [announcement](https://aws.amazon.com/blogs/aws/kds-enhanced-fanout/) and [developer documentation](https://docs.aws.amazon.com/streams/latest/dev/introduction-to-enhanced-consumers.html).
* Added support for the newer methods to the [`KCLManager`](https://github.com/awslabs/amazon-kinesis-client-nodejs/blob/a2be81a3bd4ccca7f68b616ebc416192c3be9d0e/lib/kcl/kcl_manager.js).  
  While the original `shutdown` method will continue to work it's recommended to upgrade to the newer interface.
  * The `shutdown` has been replaced by `leaseLost` and `shardEnded`.
  * Added the `leaseLost` method which is invoked when a lease is lost.  
    `leaseLost` replaces `shutdown` where `shutdownInput.reason` was `ZOMBIE`.
  * Added the `shardEnded` method which is invoked when all records from a split or merge have been processed.  
    `shardEnded`  replaces `shutdown` where `shutdownInput.reason` was `TERMINATE`.
* Updated the AWS Java SDK version to 2.4.0
* MultiLangDaemon now provides logging using Logback.
  * MultiLangDaemon supports custom configurations for logging via a Logback XML configuration file.
  * The `kcl-bootstrap` program was been updated to accept either `-l` or `--log-configuration` to provide a Logback XML configuration file.

### Release 0.8.0 (February 12, 2019)
* Updated the dependency on [Amazon Kinesis Client for Java][amazon-kcl-github] to 1.9.3
  * This adds support for ListShards API. This API is used in place of DescribeStream API to provide more throughput during ShardSyncTask. Please consult the [AWS Documentation for ListShards](https://docs.aws.amazon.com/kinesis/latest/APIReference/API_ListShards.html) for more information.
    * ListShards supports higher call rate, which should reduce instances of throttling when attempting to synchronize the shard list.
    * __WARNING: `ListShards` is a new API, and may require updating any explicit IAM policies__
  * [PR #59](https://github.com/awslabs/amazon-kinesis-client-nodejs/pull/59)
* Changed to now download jars from Maven using `https`.
  * [PR #59](https://github.com/awslabs/amazon-kinesis-client-nodejs/pull/59)

### Release 0.7.0 (August 2, 2017)
* Updated the dependency on [Amazon Kinesis Client for Java][amazon-kcl-github] to 1.8.1.  
This adds support for setting a timeout when dispatching records to the node.js record processor.
If the record processor doesn't respond in the given time the Java processor is terminated.
The timeout for the this can be set by adding `timeoutInSeconds = <timeout value>`. The default for this is no timeout.  
__Setting this can cause the KCL to exit suddenly, before using this ensure that you have an automated restart for your application__  
__Updating minimum requirement for the JDK version to 8__
  * [Amazon Kinesis Client Issue #185](https://github.com/awslabs/amazon-kinesis-client/issues/185)
  * [PR #41](https://github.com/awslabs/amazon-kinesis-client-nodejs/pull/41)
* Added support to handle graceful shutdown requests.
  * [PR #39](https://github.com/awslabs/amazon-kinesis-client-nodejs/pull/39)
  * [Issue #34](https://github.com/awslabs/amazon-kinesis-client-nodejs/issues/34)

### Release 0.6.0 (December 12, 2016)
* Updated the dependency on [Amazon Kinesis Client for Java][amazon-kcl-github] to 1.7.2.
  * PR #23
  * PR #24

### Release 0.5.0 (March 26, 2015)
* The `aws-kcl` npm module allows implementation of record processors in Node.js using the Amazon KCL [MultiLangDaemon][multi-lang-daemon].
* The `samples` directory contains a sample producer and processing applications using the Amazon KCL for Node.js.

[amazon-kinesis]: http://aws.amazon.com/kinesis
[amazon-kinesis-docs]: http://aws.amazon.com/documentation/kinesis/
[amazon-kinesis-shard]: http://docs.aws.amazon.com/kinesis/latest/dev/key-concepts.html
[amazon-kcl]: http://docs.aws.amazon.com/kinesis/latest/dev/kinesis-record-processor-app.html
[aws-sdk-node]: http://aws.amazon.com/sdk-for-node-js/
[amazon-kcl-github]: https://github.com/awslabs/amazon-kinesis-client
[amazon-kinesis-python-github]: https://github.com/awslabs/amazon-kinesis-client-python
[amazon-kinesis-ruby-github]: https://github.com/awslabs/amazon-kinesis-client-ruby
[multi-lang-daemon]: https://github.com/awslabs/amazon-kinesis-client/blob/master/src/main/java/com/amazonaws/services/kinesis/multilang/package-info.java
[DefaultCredentialsProvider]: https://sdk.amazonaws.com/java/api/latest/software/amazon/awssdk/auth/credentials/DefaultCredentialsProvider.html
[kinesis-forum]: http://developer.amazonwebservices.com/connect/forum.jspa?forumID=169
[aws-console]: http://aws.amazon.com/console/
[jvm]: http://java.com/en/download/

## License

This library is licensed under the Apache 2.0 License.<|MERGE_RESOLUTION|>--- conflicted
+++ resolved
@@ -273,44 +273,8 @@
 
 
 ## Release Notes
-<<<<<<< HEAD
 ### Release 2.2.7 (January 22, 2025)
 * Upgraded amazon-kinesis-client from 2.5.8 to 2.6.1 - [Java 2.6.1 release notes](https://github.com/awslabs/amazon-kinesis-client/releases/tag/v2.6.1)
-=======
-### Release 3.0.0 (November 6, 2024)
-* New lease assignment / load balancing algorithm
-    * KCL 3.x introduces a new lease assignment and load balancing algorithm. It assigns leases among workers based on worker utilization metrics and throughput on each lease, replacing the previous lease count-based lease assignment algorithm.
-    * When KCL detects higher variance in CPU utilization among workers, it proactively reassigns leases from over-utilized workers to under-utilized workers for even load balancing. This ensures even CPU utilization across workers and removes the need to over-provision the stream processing compute hosts.
-* Optimized DynamoDB RCU usage
-    * KCL 3.x optimizes DynamoDB read capacity unit (RCU) usage on the lease table by implementing a global secondary index with leaseOwner as the partition key. This index mirrors the leaseKey attribute from the base lease table, allowing workers to efficiently discover their assigned leases by querying the index instead of scanning the entire table.
-    * This approach significantly reduces read operations compared to earlier KCL versions, where workers performed full table scans, resulting in higher RCU consumption.
-* Graceful lease handoff
-    * KCL 3.x introduces a feature called "graceful lease handoff" to minimize data reprocessing during lease reassignments. Graceful lease handoff allows the current worker to complete checkpointing of processed records before transferring the lease to another worker. For graceful lease handoff, you should implement checkpointing logic within the existing `shutdownRequested()` method.
-    * This feature is enabled by default in KCL 3.x, but you can turn off this feature by adjusting the configuration property `isGracefulLeaseHandoffEnabled`.
-    * While this approach significantly reduces the probability of data reprocessing during lease transfers, it doesn't completely eliminate the possibility. To maintain data integrity and consistency, it's crucial to design your downstream consumer applications to be idempotent. This ensures that the application can handle potential duplicate record processing without adverse effects.
-* New DynamoDB metadata management artifacts
-    * KCL 3.x introduces two new DynamoDB tables for improved lease management:
-        * Worker metrics table: Records CPU utilization metrics from each worker. KCL uses these metrics for optimal lease assignments, balancing resource utilization across workers. If CPU utilization metric is not available, KCL assigns leases to balance the total sum of shard throughput per worker instead.
-        * Coordinator state table: Stores internal state information for workers. Used to coordinate in-place migration from KCL 2.x to KCL 3.x and leader election among workers.
-    * Follow this [documentation](https://docs.aws.amazon.com/streams/latest/dev/kcl-migration-from-2-3.html#kcl-migration-from-2-3-IAM-permissions) to add required IAM permissions for your KCL application.
-* Other improvements and changes
-    * Dependency on the AWS SDK for Java 1.x has been fully removed.
-        * The Glue Schema Registry integration functionality no longer depends on AWS SDK for Java 1.x. Previously, it required this as a transient dependency.
-        * Multilangdaemon has been upgraded to use AWS SDK for Java 2.x. It no longer depends on AWS SDK for Java 1.x.
-    * `idleTimeBetweenReadsInMillis` (PollingConfig) now has a minimum default value of 200.
-        * This polling configuration property determines the [publishers](https://github.com/awslabs/amazon-kinesis-client/blob/master/amazon-kinesis-client/src/main/java/software/amazon/kinesis/retrieval/polling/PrefetchRecordsPublisher.java) wait time between GetRecords calls in both success and failure cases. Previously, setting this value below 200 caused unnecessary throttling. This is because Amazon Kinesis Data Streams supports up to five read transactions per second per shard for shared-throughput consumers.
-    * Shard lifecycle management is improved to deal with edge cases around shard splits and merges to ensure records continue being processed as expected.
-* Migration
-    * The programming interfaces of KCL 3.x remain identical with KCL 2.x for an easier migration. For detailed migration instructions, please refer to the [Migrate consumers from KCL 2.x to KCL 3.x](https://docs.aws.amazon.com/streams/latest/dev/kcl-migration-from-2-3.html) page in the Amazon Kinesis Data Streams developer guide.
-* Configuration properties
-    * New configuration properties introduced in KCL 3.x are listed in this [doc](https://github.com/awslabs/amazon-kinesis-client/blob/master/docs/kcl-configurations.md#new-configurations-in-kcl-3x).
-    * Deprecated configuration properties in KCL 3.x are listed in this [doc](https://github.com/awslabs/amazon-kinesis-client/blob/master/docs/kcl-configurations.md#discontinued-configuration-properties-in-kcl-3x). You need to keep the deprecated configuration properties during the migration from any previous KCL version to KCL 3.x.
-* Metrics
-    * New CloudWatch metrics introduced in KCL 3.x are explained in the [Monitor the Kinesis Client Library with Amazon CloudWatch](https://docs.aws.amazon.com/streams/latest/dev/monitoring-with-kcl.html) in the Amazon Kinesis Data Streams developer guide. The following operations are newly added in KCL 3.x:
-        * `LeaseAssignmentManager`
-        * `WorkerMetricStatsReporter`
-        * `LeaseDiscovery`
->>>>>>> 5106142e
 
 ### Release 2.2.6 (April 25, 2024)
 * [PR #327](https://github.com/awslabs/amazon-kinesis-client-nodejs/pull/327) Upgraded amazon-kinesis-client from 2.5.5 to 2.5.8
